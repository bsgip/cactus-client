import logging
from functools import lru_cache
from pathlib import Path

from lxml import etree

import cactus_client.schema.csipaus12 as csipaus12

logger = logging.getLogger(__name__)

CSIP_AUS_12_DIR = Path(csipaus12.__file__).parent


class LocalXsdResolver(etree.Resolver):
    """Finds specific XSD files in our local schema directory"""

    def resolve(self, url, id, context):  # type: ignore
        if url == "sep.xsd":
            return self.resolve_filename(str(CSIP_AUS_12_DIR / "sep.xsd"), context)  # type: ignore
        elif url == "csipaus-core.xsd":
            return self.resolve_filename(str(CSIP_AUS_12_DIR / "csipaus-core.xsd"), context)  # type: ignore
        elif url == "csipaus-ext.xsd":
            return self.resolve_filename(str(CSIP_AUS_12_DIR / "csipaus-ext.xsd"), context)  # type: ignore
        return None


@lru_cache
def csip_aus_schema() -> etree.XMLSchema:
    """Generates a etree.XMLSchema that's loaded with the CSIP Aus XSD document (which incorporates sep2)"""

    # Register the custom resolver
    parser = etree.XMLParser(load_dtd=True, no_network=True)
    parser.resolvers.add(LocalXsdResolver())

    # Load schema
    with open(CSIP_AUS_12_DIR / "csipaus-core.xsd", "r") as fp:
        xsd_content = fp.read()
    schema_root = etree.XML(xsd_content, parser)
    return etree.XMLSchema(schema_root)


def validate_xml(xml: str) -> list[str]:
    """Validates an xml document / snippet as a valid CSIP Aus 1.2 XML snippet. Returns a list of any human
    readable schema validation errors. Empty list means that xml is schema valid"""

    try:
        xml_doc = etree.fromstring(xml)
    except Exception as exc:
        preview = xml[:32]
        logger.error(f"validate_xml: Failure parsing string starting '{preview}'... as XML", exc_info=exc)
        return [f"The provided body '{preview}'... does NOT parse as XML"]

    schema = csip_aus_schema()

    # Validate
    is_valid = schema.validate(xml_doc)
    if is_valid:
        return []
    else:
        return [f"{e.line}: {e.message}" for e in schema.error_log]  # type: ignore


<<<<<<< HEAD
def to_hex32(v: int) -> str:
    """Convert to 32-bit hex"""
    return f"{v:08X}"
=======
def to_hex_binary(v: int) -> str:
    """Convert integer to hexBinary string with minimal pairs (even length)"""
>>>>>>> c615e9e9

    hex_str = f"{v:X}"  # Uppercase hex without padding
    # Ensure even length by padding with single leading zero if needed
    if len(hex_str) % 2 == 1:
        hex_str = "0" + hex_str

<<<<<<< HEAD
def to_hex8(v: int) -> str:
    """Convert to 8-bit hex"""
    return f"{v:02X}"
=======
    return hex_str
>>>>>>> c615e9e9
<|MERGE_RESOLUTION|>--- conflicted
+++ resolved
@@ -60,24 +60,12 @@
         return [f"{e.line}: {e.message}" for e in schema.error_log]  # type: ignore
 
 
-<<<<<<< HEAD
-def to_hex32(v: int) -> str:
-    """Convert to 32-bit hex"""
-    return f"{v:08X}"
-=======
 def to_hex_binary(v: int) -> str:
     """Convert integer to hexBinary string with minimal pairs (even length)"""
->>>>>>> c615e9e9
 
     hex_str = f"{v:X}"  # Uppercase hex without padding
     # Ensure even length by padding with single leading zero if needed
     if len(hex_str) % 2 == 1:
         hex_str = "0" + hex_str
 
-<<<<<<< HEAD
-def to_hex8(v: int) -> str:
-    """Convert to 8-bit hex"""
-    return f"{v:02X}"
-=======
-    return hex_str
->>>>>>> c615e9e9
+    return hex_str