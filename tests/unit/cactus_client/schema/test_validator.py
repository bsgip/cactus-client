--- conflicted
+++ resolved
@@ -3,11 +3,7 @@
 import pytest
 from assertical.asserts.type import assert_list_type
 
-<<<<<<< HEAD
-from cactus_client.schema.validator import to_hex8, to_hex32, validate_xml
-=======
 from cactus_client.schema.validator import to_hex_binary, validate_xml
->>>>>>> c615e9e9
 
 
 @pytest.mark.parametrize(
@@ -111,11 +107,7 @@
 
 
 @pytest.mark.parametrize(
-<<<<<<< HEAD
-    "int_value",
-=======
     "value,expected_length",
->>>>>>> c615e9e9
     [
         (0, 2),  # "00"
         (1, 2),  # "01"
@@ -130,37 +122,12 @@
         (randint(16777216, 4294967295), 8),  # random large 4-byte values
     ],
 )
-<<<<<<< HEAD
-def test_to_hex32(int_value):
-    result = to_hex32(int_value)
-    assert len(result) == 8
-    assert len(result) % 2 == 0  # Even
-    assert all(c in "0123456789ABCDEF" for c in result)
-=======
 def test_to_hex_binary(value, expected_length):
     result = to_hex_binary(value)
->>>>>>> c615e9e9
 
     # Check it's even
     assert len(result) % 2 == 0
 
-<<<<<<< HEAD
-@pytest.mark.parametrize(
-    "int_value",
-    [
-        0,  # min
-        1,  # smallest pos
-        127,  # max signed 8-bit
-        255,  # maximum 8-bit
-        randint(0, 255),  # random
-    ],
-)
-def test_to_hex8(int_value):
-    result = to_hex8(int_value)
-    assert len(result) == 2
-    assert len(result) % 2 == 0  # Even
-    assert all(c in "0123456789ABCDEF" for c in result)
-=======
     # Check length
     assert len(result) == expected_length
 
@@ -168,5 +135,4 @@
     assert all(c in "0123456789ABCDEF" for c in result)
 
     # Verify it converts back to original value
-    assert int(result, 16) == value
->>>>>>> c615e9e9
+    assert int(result, 16) == value